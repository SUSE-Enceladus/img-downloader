--- conflicted
+++ resolved
@@ -270,13 +270,8 @@
     if no_headers is False:
         table = _get_headersline(headers, widths) + "\n"
         table += _get_separatorline(widths) + "\n"
-<<<<<<< HEAD
-    for d in data:
-        table += _get_dataline(d, widths)
-=======
     for item in data:
         table += _get_dataline(item, widths)
->>>>>>> ac9ad7e7
         table += "\n"
     return table
 
